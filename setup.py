"""See README.md for package documentation."""

from setuptools import setup, find_packages

from io import open
from os import path

from oscpy import __version__

here = path.abspath(path.dirname(__file__))

with open(path.join(here, 'README.md'), encoding='utf-8') as f:
    long_description = f.read()

URL = 'https://github.com/kivy/oscpy'

setup(
    name='oscpy',
    # https://packaging.python.org/en/latest/single_source_version.html
    version=__version__,
    description='A modern and efficient OSC Client/Server implementation',
    long_description=long_description,
    long_description_content_type='text/markdown',
    url=URL,
    author='Gabriel Pettier',
    author_email='gabriel@kivy.org',
    classifiers=[
        'Development Status :: 4 - Beta',
        'Intended Audience :: Developers',
        'Topic :: Multimedia :: Sound/Audio',
        'Topic :: Software Development :: Libraries',
        'Topic :: System :: Networking',
        'License :: OSI Approved :: MIT License',
        'Programming Language :: Python :: 2',
        'Programming Language :: Python :: 2.7',
        'Programming Language :: Python :: 3',
        'Programming Language :: Python :: 3.4',
        'Programming Language :: Python :: 3.5',
        'Programming Language :: Python :: 3.6',
        'Programming Language :: Python :: 3.7',
    ],
    keywords='OSC network udp',

    packages=find_packages(exclude=['contrib', 'docs', 'tests']),
    install_requires=[],
    extras_require={
<<<<<<< HEAD
        'dev': ['pytest', 'wheel', 'pytest-cov', 'pycodestyle', 'hypothesis'],
=======
        'dev': ['pytest>=3.6', 'wheel', 'pytest-cov', 'pycodestyle'],
>>>>>>> cce499da
        'travis': ['coveralls'],
    },
    package_data={},
    data_files=[],
    entry_points={
        'console_scripts': ['oscli=oscpy.cli:main'],
    },

    project_urls={
        'Bug Reports': URL + '/issues',
        'Source': URL,
    },
)<|MERGE_RESOLUTION|>--- conflicted
+++ resolved
@@ -44,11 +44,7 @@
     packages=find_packages(exclude=['contrib', 'docs', 'tests']),
     install_requires=[],
     extras_require={
-<<<<<<< HEAD
-        'dev': ['pytest', 'wheel', 'pytest-cov', 'pycodestyle', 'hypothesis'],
-=======
-        'dev': ['pytest>=3.6', 'wheel', 'pytest-cov', 'pycodestyle'],
->>>>>>> cce499da
+        'dev': ['pytest>=3.6', 'wheel', 'pytest-cov', 'pycodestyle', 'hypothesis'],
         'travis': ['coveralls'],
     },
     package_data={},
